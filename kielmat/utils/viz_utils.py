# Import libraries
import numpy as np
import pandas as pd
import matplotlib.pyplot as plt
import matplotlib.dates as mdates
from typing import Optional


# Function to plot results of the gait sequence detection algorithm
def plot_gait(target_sampling_freq_Hz, detected_activity_signal, gait_sequences_):
    """
    Plot the detected gait sequences.

    Args:
        target_sampling_freq_Hz (float) : Target sampling frequency.
        detected_activity_signal (np.array): Pre-processed acceleration signal.
        gait_sequences_ (pd.DataFrame): Detected gait sequences.

    Returns:
        plot
    """
    plt.figure(figsize=(22, 14))

    plt.plot(
        np.arange(len(detected_activity_signal)) / (60 * target_sampling_freq_Hz),
        detected_activity_signal,
        label="Pre-processed acceleration signal",
    )
    plt.title("Detected gait sequences", fontsize=18)
    plt.xlabel("Time (minutes)", fontsize=14)
    plt.ylabel("Acceleration (m/s$^{2}$)", fontsize=14)

    # Fill the area between start and end times
    for index, sequence in gait_sequences_.iterrows():
        onset = sequence["onset"] / 60  # Convert to minutes
        end_time = (sequence["onset"] + sequence["duration"]) / 60  # Convert to minutes
        plt.axvline(onset, color="g")
        plt.axvspan(onset, end_time, facecolor="grey", alpha=0.8)
    plt.legend(
        ["Pre-processed acceleration signal", "Gait onset", "Gait duration"],
        fontsize=20,
        loc="best",
    )
    plt.grid(visible=None, which="both", axis="both")
    plt.xticks(fontsize=14)
    plt.yticks(fontsize=14)
    plt.show()


# Function to plot results of the physical activity monitoring algorithm
def plot_pam(hourly_average_data):
    """
<<<<<<< HEAD
    Plots the hourly averaged ENMO for each day along with the mean of all days and activity level thresholds.
=======
    Plots the hourly averaged ENMO for each day along with the mean of all days.
>>>>>>> 1739d371

    Args:
        hourly_average_data (pd.DataFrame): DataFrame containing hourly averaged ENMO values.
    """
    # Create a colormap with as many colors as the number of days
    num_days = len(hourly_average_data.index)
    colors = plt.cm.turbo(np.linspace(0, 1, num_days))

    # Calculate the mean of all days
    mean_data = hourly_average_data.mean(axis=0)

    # Plotting
    fig, ax = plt.subplots(figsize=(14, 8))

<<<<<<< HEAD
    # Plot each day's data with a unique color
    for i, (date, row) in enumerate(hourly_average_data.iterrows()):
        ax.plot(row.index, row.values, label=f"Day {date}", color=colors[i])

    # Plot the mean of all days
    ax.plot(mean_data.index, mean_data.values, label="Mean of All Days", color="black", linestyle="--", linewidth=2)
=======
    # Choose the 'turbo' colormap for coloring each day
    colormap = plt.cm.turbo

    # Normalize the index for the colormap
    num_days = len(hourly_average_data.index)
    norm = plt.Normalize(vmin=0, vmax=num_days - 1)

    # Plot each day's data with a unique color
    for i, date in enumerate(hourly_average_data.index):
        color = colormap(norm(i))  # Normalize the index
        ax.plot(hourly_average_data.loc[date], label=str(date), color=color)
>>>>>>> 1739d371

    # Calculate and plot the mean across all days
    mean_enmo = hourly_average_data.mean(axis=0)
    ax.plot(
        mean_enmo,
        label="Mean across all days",
        color="black",
        linestyle="--",
        linewidth=2,
    )

    # Customize plot
    ax.set_xticks(hourly_average_data.columns)
    ax.set_xticklabels(hourly_average_data.columns, rotation=45)
    plt.xlabel("Time (h)", fontsize=14)
    plt.ylabel("ENMO (mg)", fontsize=14)
<<<<<<< HEAD
    plt.title("Hourly Averaged ENMO for Each Day", fontsize=16)
    plt.legend(loc="upper left", fontsize=10, bbox_to_anchor=(1.05, 1))
    plt.grid(visible=True, which="both", axis="both", linestyle='--', alpha=0.7)
    plt.xticks(fontsize=12)
    plt.yticks(fontsize=12)
=======
    plt.title("Hourly averaged ENMO for each day")
    plt.legend(loc="upper left", fontsize=14)
    plt.grid(visible=None, which="both", axis="both")
    plt.xticks(fontsize=14)
    plt.yticks(fontsize=14)
>>>>>>> 1739d371
    plt.tight_layout()
    plt.show()


# Function to plot results of the postural transition detection algorithm
def plot_postural_transitions(accel, gyro, postural_transitions_, sampling_freq_Hz):
    """
    Plot results of the gait sequence detection algorithm.

    Args:
        accel (ndarray): Array of acceleration data.
        gyro (ndarray): Array of gyroscope data.
        postural_transitions_ (DataFrame): DataFrame containing postural transition information.
        sampling_freq_Hz (float): Sampling frequency in Hertz.

    Returns:
        Plot postural transitions
    """
    # Convert acceleration data from "g" to "m/s^2"
    accel *= 9.81

    # Figure
    fig = plt.figure(figsize=(12, 6))

    # Subplot 1: ACCEL data
    ax1 = plt.subplot(211)
    for i in range(3):
        ax1.plot(
            np.arange(len(accel)) / sampling_freq_Hz,
            accel[:, i],
        )
    for i in range(len(postural_transitions_)):
        onset = postural_transitions_["onset"][i]
        duration = postural_transitions_["duration"][i]
        ax1.axvline(x=onset, color="r")
        ax1.axvspan(onset, (onset + duration), color="grey")
    ax1.set_ylabel(f"Acceleration (m/s$^{2}$)", fontsize=14)
    ax1.set_xlabel(f"Time (s)", fontsize=14)
    ax1.legend(
        ["ACCEL x", "ACCEL y", "ACCEL z", "Event oset", "Event duration"],
        loc="upper left",
        fontsize=14,
        framealpha=0.5,
    )
    accel_min = np.min(accel)
    accel_max = np.max(accel)
    buffer = (accel_max - accel_min) * 0.1
    ax1.set_ylim(accel_min - buffer, accel_max + buffer)
    plt.xticks(fontsize=14)
    plt.yticks(fontsize=14)

    # Subplot 2: GYRO data
    ax2 = plt.subplot(212)
    for i in range(3):
        ax2.plot(
            np.arange(len(gyro)) / sampling_freq_Hz,
            gyro[:, i],
        )
    for i in range(len(postural_transitions_)):
        onset = postural_transitions_["onset"][i]
        duration = postural_transitions_["duration"][i]
        ax2.axvline(x=onset, color="r")
        ax2.axvspan(onset, (onset + duration), color="grey")
    ax2.set_ylabel(f"Gyro (deg/s)", fontsize=14)
    ax2.set_xlabel(f"Time (s)", fontsize=14)
    ax2.legend(
        ["GYRO x", "GYRO y", "GYRO z", "Event oset", "Event duration"],
        loc="upper left",
        fontsize=14,
        framealpha=0.5,
    )
    gyro_min = np.min(gyro)
    gyro_max = np.max(gyro)
    buffer = (gyro_max - gyro_min) * 0.1
    ax2.set_ylim(gyro_min - buffer, gyro_max + buffer)
    plt.xticks(fontsize=14)
    plt.yticks(fontsize=14)
    fig.tight_layout()
    plt.show()


# Function to plot results of the turn detection algorithm
def plot_turns(accel, gyro, detected_turns, sampling_freq_Hz):
    """
    Plot results of the turn detection algorithm.

    Args:
        accel (ndarray): Array of acceleration data.
        gyro (ndarray): Array of gyroscope data.
        detected_turns (DataFrame): DataFrame containing detected turns information.
        sampling_freq_Hz (float): Sampling frequency in Hz.

    Returns:
        Plot detected turns on the data
    """
    # Convert acceleration data from "g" to "m/s^2"
    accel *= 9.81

    # Convert gyro data from "rad/s" to "deg/s"
    gyro = np.rad2deg(gyro)

    # Figure
    fig = plt.figure(figsize=(12, 6))

    # Subplot 1: ACCEL data
    ax1 = plt.subplot(211)
    for i in range(3):
        ax1.plot(
            np.arange(len(accel)) / sampling_freq_Hz,
            accel[:, i],
        )
    for i in range(len(detected_turns)):
        onset = detected_turns["onset"][i]
        duration = detected_turns["duration"][i]
        ax1.axvline(x=onset, color="r")
        ax1.axvspan(onset, (onset + duration), color="grey")
    ax1.set_ylabel(f"Acceleration (m/s$^{2}$)", fontsize=14)
    ax1.set_xlabel("Time (s)", fontsize=14)
    ax1.legend(
        ["ACCEL x", "ACCEL y", "ACCEL z", "Turn onset", "Turn duration"],
        loc="upper left",
        fontsize=14,
        framealpha=0.5,
    )
    accel_min = np.min(accel)
    accel_max = np.max(accel)
    buffer = (accel_max - accel_min) * 0.1
    ax1.set_ylim(accel_min - buffer, accel_max + buffer)
    plt.xticks(fontsize=14)
    plt.yticks(fontsize=14)

    # Subplot 2: GYRO data
    ax2 = plt.subplot(212)
    for i in range(3):
        ax2.plot(
            np.arange(len(gyro)) / sampling_freq_Hz,
            gyro[:, i],
        )
    for i in range(len(detected_turns)):
        onset = detected_turns["onset"][i]
        duration = detected_turns["duration"][i]
        ax2.axvline(x=onset, color="r")
        ax2.axvspan(onset, (onset + duration), color="grey")
    ax2.set_ylabel("Gyro (deg/s)", fontsize=14)
    ax2.set_xlabel("Time (s)", fontsize=14)
    ax2.legend(
        ["GYRO x", "GYRO y", "GYRO z", "Turn onset", "Turn duration"],
        loc="upper left",
        fontsize=14,
        framealpha=0.5,
    )
    gyro_min = np.min(gyro)
    gyro_max = np.max(gyro)
    buffer = (gyro_max - gyro_min) * 0.1
    ax2.set_ylim(gyro_min - buffer, gyro_max + buffer)
    plt.xticks(fontsize=14)
    plt.yticks(fontsize=14)
    fig.tight_layout()
    plt.show()


# Function to plot results of the sleep analysis algorithm
def plot_sleep_analysis(
    vertical_accel: np.ndarray,
    nocturnal_rest: np.ndarray,
    posture: pd.DataFrame,
    theta: np.ndarray,
    sampling_frequency: int,
    dt_data: Optional[pd.Series] = None,
):
    """
    Plots sleep analysis results, including vertical acceleration, orientation angles (theta),
    nocturnal rest, and classifications.

    Args:
        vertical_accel (np.ndarray): Smoothed vertical acceleration values.
        nocturnal_rest (np.ndarray): Binary array indicating nocturnal rest periods.
        posture (pd.DataFrame): Posture event table with onset, duration, and event_type.
        theta (np.ndarray): Orientation angle values.
        sampling_frequency (int): Sampling frequency in Hz.
        dt_data (pd.Series, optional): Time axis corresponding to samples.
    """
    # Time axis
    if dt_data is not None:
        time = dt_data
    else:
        time = pd.Series(
            pd.date_range(
                start="00:00:00",
                periods=len(vertical_accel),
                freq=pd.DateOffset(seconds=1 / sampling_frequency)
            )
        )

    # Map posture events to full signal length
    posture_signal = np.zeros(len(time))  # Default to 0 (Non-Nocturnal)
    for _, row in posture.iterrows():
        # Handle Timestamp vs numeric onset
        if isinstance(row['onset'], pd.Timestamp):
            start_time = row['onset']
            end_time = start_time + pd.to_timedelta(row['duration'], unit='s')
            start_idx = int((start_time - time.iloc[0]).total_seconds() * sampling_frequency)
            end_idx = int((end_time - time.iloc[0]).total_seconds() * sampling_frequency)
        else:
            start_idx = int(row['onset'] * sampling_frequency)
            end_idx = start_idx + int(row['duration'] * sampling_frequency)

        # Ensure valid indices
        start_idx = max(0, start_idx)
        end_idx = min(len(posture_signal), end_idx)

        # Assign posture value
        posture_value = {
            "Non-Nocturnal": 0,
            "Back": 1,
            "Belly": 2,
            "Right": 3,
            "Left": 4,
            "Upright": 5
        }.get(row['event_type'], 0)
        posture_signal[start_idx:end_idx] = posture_value

    # Color map for different postures
    posture_colors = {
        0: ('gray', 'Non-Nocturnal'),
        1: ('red', 'Back'),
        2: ('green', 'Belly'),
        3: ('blue', 'Right'),
        4: ('yellow', 'Left'),
        5: ('orange', 'Upright')
    }

    # Create figure
    fig, (ax1, ax2) = plt.subplots(2, 1, figsize=(12, 8), sharex=True)

    # Subplot 1: Vertical acceleration
    ax1.plot(time, vertical_accel, label="Vertical Acceleration", color="blue")
    ax1.plot(time, nocturnal_rest * np.max(vertical_accel), '--', label="Nocturnal Rest", color="black", alpha=0.8)

    for posture_val, (color, label) in posture_colors.items():
        ax1.fill_between(time, vertical_accel.min(), vertical_accel.max(),
                         where=(posture_signal == posture_val), color=color, alpha=0.3, label=label)

    ax1.set_ylabel("Vertical Acceleration (g)", fontsize=14)
    ax1.legend(loc="upper left", fontsize=10)
    ax1.set_title("Sleep Analysis: Vertical Acceleration and Posture", fontsize=16)

    # Subplot 2: Orientation angle (Theta)
    ax2.plot(time, theta, label="Theta (Orientation Angle)", color="blue")
    ax2.plot(time, nocturnal_rest * np.max(theta), '--', label="Nocturnal Rest", color="black", alpha=0.8)

    for posture_val, (color, label) in posture_colors.items():
        ax2.fill_between(time, theta.min(), theta.max(),
                         where=(posture_signal == posture_val), color=color, alpha=0.3, label=label)

    ax2.set_ylabel("Orientation Angle (deg)", fontsize=14)
    ax2.legend(loc="upper left", fontsize=10)
    ax2.set_title("Orientation Angle (Theta) and Postures", fontsize=16)

    # Formatting x-axis
    ax2.xaxis.set_major_locator(mdates.HourLocator(interval=2))
    ax2.xaxis.set_major_formatter(mdates.DateFormatter("%b %d, %H:%M"))

    plt.tight_layout()
    plt.show()<|MERGE_RESOLUTION|>--- conflicted
+++ resolved
@@ -50,11 +50,7 @@
 # Function to plot results of the physical activity monitoring algorithm
 def plot_pam(hourly_average_data):
     """
-<<<<<<< HEAD
-    Plots the hourly averaged ENMO for each day along with the mean of all days and activity level thresholds.
-=======
     Plots the hourly averaged ENMO for each day along with the mean of all days.
->>>>>>> 1739d371
 
     Args:
         hourly_average_data (pd.DataFrame): DataFrame containing hourly averaged ENMO values.
@@ -69,16 +65,12 @@
     # Plotting
     fig, ax = plt.subplots(figsize=(14, 8))
 
-<<<<<<< HEAD
+    # Choose the 'turbo' colormap for coloring each day
+    colormap = plt.cm.turbo
+
     # Plot each day's data with a unique color
     for i, (date, row) in enumerate(hourly_average_data.iterrows()):
         ax.plot(row.index, row.values, label=f"Day {date}", color=colors[i])
-
-    # Plot the mean of all days
-    ax.plot(mean_data.index, mean_data.values, label="Mean of All Days", color="black", linestyle="--", linewidth=2)
-=======
-    # Choose the 'turbo' colormap for coloring each day
-    colormap = plt.cm.turbo
 
     # Normalize the index for the colormap
     num_days = len(hourly_average_data.index)
@@ -88,7 +80,6 @@
     for i, date in enumerate(hourly_average_data.index):
         color = colormap(norm(i))  # Normalize the index
         ax.plot(hourly_average_data.loc[date], label=str(date), color=color)
->>>>>>> 1739d371
 
     # Calculate and plot the mean across all days
     mean_enmo = hourly_average_data.mean(axis=0)
@@ -105,19 +96,11 @@
     ax.set_xticklabels(hourly_average_data.columns, rotation=45)
     plt.xlabel("Time (h)", fontsize=14)
     plt.ylabel("ENMO (mg)", fontsize=14)
-<<<<<<< HEAD
-    plt.title("Hourly Averaged ENMO for Each Day", fontsize=16)
-    plt.legend(loc="upper left", fontsize=10, bbox_to_anchor=(1.05, 1))
-    plt.grid(visible=True, which="both", axis="both", linestyle='--', alpha=0.7)
-    plt.xticks(fontsize=12)
-    plt.yticks(fontsize=12)
-=======
     plt.title("Hourly averaged ENMO for each day")
     plt.legend(loc="upper left", fontsize=14)
     plt.grid(visible=None, which="both", axis="both")
     plt.xticks(fontsize=14)
     plt.yticks(fontsize=14)
->>>>>>> 1739d371
     plt.tight_layout()
     plt.show()
 

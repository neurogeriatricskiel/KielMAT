import numpy as np
import matplotlib.pyplot as plt
<<<<<<< HEAD
import scipy.io
from ngmt.datasets import keepcontrol, mobilised
from ngmt.modules.gsd import GSDB
from ngmt.modules.icd import ICDA
import h5py

def main():
    # User settings
    FILE_NAME = 'C:\\Users\\Project\\Desktop\\Gait_Sequence\\Mobilise-D dataset_1-18-2023\\PFF\\data.mat'
=======
import os
from ngmt.datasets import (
    # keepcontrol,
    mobilised,
)

# from ngmt.modules.gsd import GSDA

>>>>>>> 800c8b77

def main():
    base_path = "/mnt/neurogeriatrics_data/Mobilise-D/rawdata"
    sub_ids = [
        folder_name
        for folder_name in os.listdir(base_path)
        if folder_name.startswith("sub-")
        and os.path.isdir(os.path.join(base_path, folder_name))
    ]

    for idx_sub, sub_id in enumerate(sub_ids):
        session_name = "Free-living"
        file_path = os.path.join(base_path, sub_id, session_name, "data.mat")

<<<<<<< HEAD
    # Use Gait_Sequence_Detection to detect gait sequence 
    gsd_output = GSDB.Gait_Sequence_Detection(imu_acceleration=imu_acc, sampling_frequency=sampling_frequency, plot_results=True)
    
    # Use Initial_Contact_Detection to detect intial contacts
    icd_output = ICDA.Initial_Contact_Detection(imu_acceleration=imu_acc, gait_sequences=gsd_output, sampling_frequency=sampling_frequency, plot_results=True)
    
=======
        motion_data = mobilised._load_file(file_path=file_path)
        break

>>>>>>> 800c8b77
    return


if __name__ == "__main__":
    main()<|MERGE_RESOLUTION|>--- conflicted
+++ resolved
@@ -1,16 +1,5 @@
 import numpy as np
 import matplotlib.pyplot as plt
-<<<<<<< HEAD
-import scipy.io
-from ngmt.datasets import keepcontrol, mobilised
-from ngmt.modules.gsd import GSDB
-from ngmt.modules.icd import ICDA
-import h5py
-
-def main():
-    # User settings
-    FILE_NAME = 'C:\\Users\\Project\\Desktop\\Gait_Sequence\\Mobilise-D dataset_1-18-2023\\PFF\\data.mat'
-=======
 import os
 from ngmt.datasets import (
     # keepcontrol,
@@ -19,7 +8,6 @@
 
 # from ngmt.modules.gsd import GSDA
 
->>>>>>> 800c8b77
 
 def main():
     base_path = "/mnt/neurogeriatrics_data/Mobilise-D/rawdata"
@@ -34,18 +22,9 @@
         session_name = "Free-living"
         file_path = os.path.join(base_path, sub_id, session_name, "data.mat")
 
-<<<<<<< HEAD
-    # Use Gait_Sequence_Detection to detect gait sequence 
-    gsd_output = GSDB.Gait_Sequence_Detection(imu_acceleration=imu_acc, sampling_frequency=sampling_frequency, plot_results=True)
-    
-    # Use Initial_Contact_Detection to detect intial contacts
-    icd_output = ICDA.Initial_Contact_Detection(imu_acceleration=imu_acc, gait_sequences=gsd_output, sampling_frequency=sampling_frequency, plot_results=True)
-    
-=======
         motion_data = mobilised._load_file(file_path=file_path)
         break
 
->>>>>>> 800c8b77
     return
 
 

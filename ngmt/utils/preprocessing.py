# Import libraries
import importlib.resources as pkg_resources
import numpy as np
import matplotlib.pyplot as plt
import scipy.interpolate
import scipy.signal
import scipy.io
import scipy.integrate
import scipy.ndimage
import pywt

# use the importlib.resources package to access the FIR_2_3Hz_40.mat file
with pkg_resources.path(
    "ngmt.utils", "FIR_2_3Hz_40.mat"
) as mat_filter_coefficients_file:
    pass


def calculate_norm(input_data):
    """
    Calculate the norm of the input signal.

    Args:
    input_data (numpy.ndarray): Array containing data with three columns (x, y, z).

    Returns:
    numpy.ndarray: Array containing the calculated norm of the signal.
    """
    # Error handling for invalid input data
    if input_data.shape[1] != 3:
        raise ValueError("input_data should have three columns (x, y, z).")

    signal_norm = np.sqrt(
        input_data[:, 0] ** 2 + input_data[:, 1] ** 2 + input_data[:, 2] ** 2
    )

    return signal_norm


def resample_interpolate(
    input_signal, initial_sampling_frequency=100, target_sampling_frequency=40
):
    """
    Resample and interpolate a signal to a new sampling frequency.

    This function takes a signal `input_signal` sampled at an initial sampling frequency `initial_sampling_frequency`
    and resamples it to a target sampling frequency `target_sampling_frequency` using linear interpolation.

    Args:
        input_signal (array_like): The input signal.
        initial_sampling_frequency (float, optional): The initial sampling frequency of the input signal. Default is 100.
        target_sampling_frequency (float, optional): The target sampling frequency for the output signal. Default is 40.

    Returns:
        resampled_signal (array_like): The resampled and interpolated signal.
    """
    # Error handling for invalid input data
    if not isinstance(input_signal, np.ndarray):
        raise ValueError("Input signal should be a NumPy array.")

    if (
        not isinstance(initial_sampling_frequency, (int, float))
        or initial_sampling_frequency <= 0
    ):
        raise ValueError("The initial sampling frequency must be a positive float.")

    if (
        not isinstance(target_sampling_frequency, (int, float))
        or target_sampling_frequency <= 0
    ):
        raise ValueError("The target sampling frequency must be a positive float.")

    # Calculate the length of the input signal.
    recording_time = len(input_signal)

    # Create an array representing the time indices of the input signal.
    x = np.arange(1, recording_time + 1)

    # Create an array representing the time indices of the resampled signal.
    xq = np.arange(
        1, recording_time + 1, initial_sampling_frequency / target_sampling_frequency
    )

    # Create an interpolation function using linear interpolation and apply it to the data.
    interpolator = scipy.interpolate.interp1d(
        x, input_signal, kind="linear", axis=0, fill_value="extrapolate"
    )

    # Resample and interpolate the input signal to the desired target sampling rate.
    resampled_signal = interpolator(xq)

    return resampled_signal


def lowpass_filter(signal, method="savgol", **kwargs):
    """
    Apply a low-pass filter to the input signal.

    Args:
        signal (numpy.ndarray): The input signal to be filtered.
<<<<<<< HEAD
        method (str): The filter method to use ("savgol", "butter", or "fir").
        param (**kwargs): Additional keyword arguments specific to the Savitzky-Golay filter method.
=======
        method (str): The filter method to use ("savgol", "butter", or "fir").  Default is "savgol".
        **kwargs: Additional keyword arguments specific to the chosen filter method.
>>>>>>> a8b70802

    Returns:
        filt_signal (numpy.ndarray): The filtered signal.
    """
    # Error handling for invalid input data
    if not isinstance(signal, np.ndarray):
        raise ValueError("Input data must be a numpy.ndarray")

    if not isinstance(method, str):
        raise ValueError("'method' must be a string.")

    method = method.lower()

    # Define default parameters for Savitzky-Golay filter
    default_savgol_params = {
        "window_length": 21,
        "polynomial_order": 7,
    }

    # Define default parameters for FIR filter
    default_fir_params = {
        "fir_file": mat_filter_coefficients_file,
    }

    if method == "savgol":
        # Update default parameters with any provided kwargs
        savgol_params = {**default_savgol_params, **kwargs}
        window_length = savgol_params.get(
            "window_length", default_savgol_params["window_length"]
        )
        polynomial_order = savgol_params.get(
            "polynomial_order", default_savgol_params["polynomial_order"]
        )

        filt_signal = scipy.signal.savgol_filter(
            signal, window_length, polynomial_order
        )
        return filt_signal

    elif method == "fir":
        # Update default parameters with any provided kwargs
        fir_params = {**default_fir_params, **kwargs}
        fir_file = fir_params.get("fir_file", default_fir_params["fir_file"])

        # Load FIR low-pass filter coefficients from the specified MAT file
        lowpass_coefficients = scipy.io.loadmat(fir_file)
        numerator_coefficient = lowpass_coefficients["Num"][0, :]

        # Define the denominator coefficients as [1.0] to perform FIR filtering
        denominator_coefficient = np.array([1.0])

        # Apply the FIR low-pass filter using filtfilt
        filtered_signal = scipy.signal.filtfilt(
            numerator_coefficient, denominator_coefficient, signal
        )

        return filtered_signal

    else:
        raise ValueError("Invalid filter method specified")


def highpass_filter(signal, sampling_frequency=40, method="iir", **kwargs):
    """
    Apply a high-pass filter to the input signal using the specified method.

    Args:
        signal (np.ndarray): The input signal to be filtered.
        sampling_frequency (float): The sampling frequency of the input signal.
        method (str): The filtering method to be used.
        **kwargs: Additional keyword arguments specific to the filtering method.

    Returns:
        np.ndarray: The filtered signal.

    """
    # Error handling for invalid input data
    if (
        not isinstance(signal, np.ndarray)
        or not isinstance(sampling_frequency, (int, float))
        or sampling_frequency <= 0
    ):
        raise ValueError(
            "Invalid input data. The 'signal' must be a NumPy array, and 'sampling_frequency' must be a positive number."
        )

    if not isinstance(method, str):
        raise ValueError("'method' must be a string.")

    method = method.lower()

    if method == "iir":
        filtered_signal = _iir_highpass_filter(signal, sampling_frequency)
    else:
        raise ValueError(f"Unsupported filtering method: {method}")

    return filtered_signal


def _iir_highpass_filter(signal, sampling_frequency=40):
    """
    Apply an IIR high-pass filter to the input signal.

    Args:
        signal (np.ndarray): The input signal to be filtered.
        sampling_frequency (float): The sampling frequency of the input signal.

    Returns:
        np.ndarray: The filtered signal.

    Notes:
        The FIR filter coefficients are loaded from the specified MAT file (`fir_file`).
        The filter is applied using `scipy.signal.filtfilt`, which performs zero-phase
        filtering to avoid phase distortion.
    """
    # Error handling for invalid input data
    if (
        not isinstance(signal, np.ndarray)
        or not isinstance(sampling_frequency, (int, float))
        or sampling_frequency <= 0
    ):
        raise ValueError(
            "Invalid input data. The 'signal' must be a NumPy array, and 'sampling_frequency' must be a positive number."
        )

    if sampling_frequency == 40.0:
        # The numerator coefficient vector of the high-pass filter.
        numerator_coefficient = np.array([1, -1])

        # The denominator coefficient vector of the high-pass filter.
        denominator_coefficient = np.array([1, -0.9748])

        # Apply the FIR low-pass filter using filtfilt
        filtered_signal = scipy.signal.filtfilt(
            numerator_coefficient, denominator_coefficient, signal
        )
    else:
        # Define filter coefficients based on your specific requirements
        pass

<<<<<<< HEAD
=======
    # Define the denominator coefficients as [1.0] to perform FIR filtering
    denominator_coefficient = np.array(
        [
            1.0,
        ]
    )

    # Apply the FIR low-pass filter using filtfilt
    filtered_signal = scipy.signal.filtfilt(
        numerator_coefficient, denominator_coefficient, filtered_signal
    )

    # Return the filtered signal
>>>>>>> a8b70802
    return filtered_signal


def remove_40Hz_drift(signal):
    """
    Remove 40Hz drift from a signal using a high-pass filter.

    This function applies a high-pass filter to remove low-frequency drift at 40Hz
    from the input signal `signal`.

    Args:
        signal (array_like): The input signal.

    Returns:
        filtered_signal (ndarray): The filtered signal with removed drift.
    """
    # The numerator coefficient vector of the filter.
    numerator_coefficient = np.array([1, -1])

    # The denominator coefficient vector of the filter.
    denominator_coefficient = np.array([1, -0.9748])

    # Filter signal using high-pass filter
    filtered_signal = scipy.signal.filtfilt(
        numerator_coefficient,
        denominator_coefficient,
        signal,
        axis=0,
        padtype="odd",
        padlen=3 * (max(len(numerator_coefficient), len(denominator_coefficient)) - 1),
    )

    return filtered_signal


def apply_continuous_wavelet_transform(
    data, scales=10, desired_scale=10, wavelet="gaus2", sampling_frequency=40
):
    """
    Apply continuous wavelet transform to the input signal.

    Args:
        data (numpy.ndarray): Input signal.
        scales (int, optional): Number of scales for the wavelet transform. Default is 10.
        desired_scale (int, optional): Desired scale to use in calculations. Default is 10.
        wavelet (str, optional): Type of wavelet to use. Default is 'gaus2'.
        sampling_frequency (float, optional): Sampling frequency of the signal. Default is 40.

    Returns:
        smoothed_data (numpy.ndarray): Smoothed data after applying multiple Gaussian filters.
    """
    # Error handling for invalid input data
    try:
        if not isinstance(data, np.ndarray):
            raise ValueError("Input data must be a numpy.ndarray")
        if not isinstance(scales, int) or scales <= 0:
            raise ValueError("Scales must be a positive integer")
        if not isinstance(wavelet, str):
            raise ValueError("Wavelet must be a string")
        if not isinstance(sampling_frequency, (int, float)) or sampling_frequency <= 0:
            raise ValueError("Sampling frequency must be a positive number")

        sampling_period = 1 / sampling_frequency
        coefficients, _ = pywt.cwt(
            data, np.arange(1, scales + 1), wavelet, sampling_period
        )
        wavelet_transform_result = coefficients[desired_scale - 1, :]

        return wavelet_transform_result
    except Exception as e:
        # Handle the exception by printing an error message and returning None.
        print(f"Error in apply_continuous_wavelet_transform: {e}")

        return None


def apply_successive_gaussian_filters(data):
    """
    Apply successive Gaussian filters to the input data.

    Args:
        data (numpy.ndarray): Input data.

    Returns:
        data (numpy.ndarray): Filtered data.
    """
    # Error handling for invalid input data
    if not isinstance(data, np.ndarray):
        raise ValueError("Input data must be a NumPy array.")

    if data.size < 1:
        raise ValueError("Input data must not be empty.")

    sigma_params = [2, 2, 3, 2]
    kernel_size_params = [10, 10, 15, 10]
    mode_params = ["reflect", "reflect", "nearest", "reflect"]

    filtered_signal = data

    for sigma, kernel_size, mode in zip(sigma_params, kernel_size_params, mode_params):
        if sigma <= 0 or kernel_size <= 0:
            raise ValueError("Sigma and kernel size must be positive values.")
        if mode not in ["reflect", "constant", "nearest"]:
            raise ValueError(
                "Invalid mode. Supported modes are 'reflect', 'constant', and 'nearest'."
            )

        gaussian_radius = (kernel_size - 1) / 2
        filtered_signal = scipy.ndimage.gaussian_filter1d(
            filtered_signal, sigma=sigma, mode=mode, radius=round(gaussian_radius)
        )

    return filtered_signal


def calculate_envelope_activity(
    input_signal, smooth_window=20, threshold_style=1, duration=20, plot_results=0
):
    """
    Calculate envelope-based activity detection using the Hilbert transform.

    This function analyzes an input signal `input_signal` to detect periods of activity based on the signal's envelope.
    It calculates the analytical signal using the Hilbert transform, smoothes the envelope, and applies an
    adaptive threshold to identify active regions.

    Parameters:
        input_signal (array_like): The input signal.
        smooth_window (int): Window length for smoothing the envelope (default is 20).
        threshold_style (int): Threshold selection style: 0 for manual, 1 for automatic (default is 1).
        duration (int): Minimum duration of activity to be detected (default is 20).
        plot_results (int): Set to 1 for plotting results, 0 otherwise (default is 0).

    Returns:
        tuple (ndarray, ndarray): A tuple containing:
        alarm (ndarray): Vector indicating active parts of the signal.
        env (ndarray): Smoothed envelope of the signal.
    """
    # Error handling for invalid input data
    if not isinstance(input_signal, np.ndarray):
        raise ValueError("Input signal should be a NumPy array.")

    if not isinstance(smooth_window, (int)) or smooth_window <= 0:
        raise ValueError("The window length must be a positive integer.")

    if not isinstance(threshold_style, (int)) or threshold_style <= 0:
        raise ValueError("The threshold style must be a positive integer.")

    if not isinstance(duration, (int)) or duration <= 0:
        raise ValueError("The duration must be a positive integer.")

    if not plot_results == 0 or plot_results == 1:
        raise ValueError("The plotting results must be 0 or 1.")

    # Calculate the analytical signal and get the envelope
    input_signal = input_signal.flatten()
    # Compute the analytic signal, using the Hilbert transform form scipy.signal.
    analytic = scipy.signal.hilbert(input_signal)
    env = np.abs(analytic)  # Compute the envelope of the analytic signal.

    # Take the moving average of the analytic signal
    env = scipy.signal.convolve(
        env, np.ones(smooth_window) / smooth_window, mode="full"
    )  # Returns the discrete, linear convolution of two one-dimensional sequences.

    env = env - np.mean(env)  # Remove the offset by subtracting the mean of 'env'
    env = env / np.max(env)  # Normalize the 'env' by dividing by its maximum value

    # Threshold the signal
    if threshold_style == 0:
        plt.plot(env)
        plt.title("Select a threshold on the graph")
        THR_SIG = plt.ginput(1)[0][1]
        plt.close()
    else:
        THR_SIG = 4 * np.mean(env)

    # Set noise and signal levels
    noise = np.mean(env) / 3  # noise level

    # Signal level: It's used as a reference to distinguish between the background noise and the actual signal activity.
    threshold = np.mean(env)

    # Initialize Buffers
    thres_buf = np.zeros(
        len(env) - duration
    )  # This buffer stores values related to a threshold.
    noise_buf = np.zeros(
        len(env) - duration
    )  # This buffer stores values related to the noise.
    THR_buf = np.zeros(len(env))  # This buffer stores threshold values.
    alarm = np.zeros(len(env))  # This buffer tracks alarm-related information.
    h = 1

    for i in range(len(env) - duration):
        if np.all(env[i : i + duration + 1] > THR_SIG):
            alarm[i] = np.max(
                env
            )  # If the current window of data surpasses the threshold, set an alarm.
            threshold = 0.1 * np.mean(
                env[i : i + duration + 1]
            )  # Set a new threshold based on the mean of the current window.
            h += 1
        else:
            # Update noise
            if np.mean(env[i : i + duration + 1]) < THR_SIG:
                noise = np.mean(
                    env[i : i + duration + 1]
                )  # Update the noise value based on the mean of the current window.
            else:
                if len(noise_buf) > 0:
                    noise = np.mean(
                        noise_buf
                    )  # If available, use the mean of noise buffer to update the noise.
        thres_buf[i] = threshold  # Store the threshold value in the threshold buffer.
        noise_buf[i] = noise  # Store the noise value in the noise buffer.

        # Update threshold
        if h > 1:
            THR_SIG = noise + 0.50 * (
                np.abs(threshold - noise)
            )  # Update the threshold using noise and threshold values.
        THR_buf[
            i
        ] = THR_SIG  # Store the updated threshold value in the threshold buffer.

    if plot_results == 1:
        plt.figure()
        ax = plt.subplot(2, 1, 1)
        plt.plot(input_signal)
        plt.plot(np.where(alarm != 0, np.max(input_signal), 0), "r", linewidth=2.5)
        plt.plot(THR_buf, "--g", linewidth=2.5)
        plt.title("Raw Signal and detected Onsets of activity")
        plt.legend(
            ["Raw Signal", "Detected Activity in Signal", "Adaptive Threshold"],
            loc="upper left",
        )
        plt.grid(True)
        plt.axis("tight")

        ax2 = plt.subplot(2, 1, 2)
        plt.plot(env)
        plt.plot(THR_buf, "--g", linewidth=2.5)
        plt.plot(thres_buf, "--r", linewidth=2)
        plt.plot(noise_buf, "--k", linewidth=2)
        plt.title("Smoothed Envelope of the signal (Hilbert Transform)")
        plt.legend(
            [
                "Smoothed Envelope of the signal (Hilbert Transform)",
                "Adaptive Threshold",
                "Activity level",
                "Noise Level",
            ]
        )
        plt.grid(True)
        plt.axis("tight")
        plt.tight_layout()
        plt.show()

    return alarm, env


def find_consecutive_groups(input_signal):
    """
    Find consecutive groups of non-zero values in an input array.

    This function takes an input array `input_signal`, converts it to a column vector, and identifies consecutive groups of
    non-zero values. It returns a 2D array where each row represents a group, with the first column containing
    the start index of the group and the second column containing the end index of the group.

    Parameters:
        input_array (ndarray): The input array.

    Returns:
        ind (ndarray): A 2D array where each row represents a group of consecutive non-zero values.
            The first column contains the start index of the group, and the second column contains the end index.
    """
    # Error handling for invalid input data
    if not isinstance(input_signal, np.ndarray):
        raise ValueError("Input data must be a NumPy array.")

    if input_signal.size < 1:
        raise ValueError("Input data must not be empty.")

    # Find indices of non-zeros elements
    temp = np.where(input_signal)[0]

    # Find where the difference between indices is greater than 1
    idx = np.where(np.diff(temp) > 1)[0]

    # Initialize the output array
    ind = np.zeros((len(idx) + 1, 2), dtype=int)

    # Set the second column
    ind[:, 1] = temp[np.append(idx, -1)]

    # Set the first column
    ind[:, 0] = temp[np.insert(idx + 1, 0, 0)]

    return ind


def find_local_min_max(signal, threshold=None):
    """
    Find Local Minima and Maxima in a Given Signal.

    This function takes an input signal and identifies the indices of local minima and maxima.
    Optionally, a threshold can be provided to filter out minima and maxima that do not exceed the threshold.

    Args:
        signal (numpy.ndarray): The input signal.
        threshold (float or None, optional): Threshold for filtering out minima and maxima below and above this value, respectively.

    Returns:
        tuple(numpy.ndarray, numpy.ndarray): A tuple containing two arrays:
            - minima_indices: Indices of local minima in the signal.
            - maxima_indices: Indices of local maxima in the signal.
    """
    # Error handling for invalid input data
    if not isinstance(signal, np.ndarray):
        raise ValueError("Input signal must be a NumPy array.")

    if signal.size < 1:
        raise ValueError("Input signal must not be empty.")

    # Find positive peaks in the signal
    maxima_indices, _ = scipy.signal.find_peaks(signal)

    # Find negative peaks in the inverted signal
    minima_indices, _ = scipy.signal.find_peaks(-signal)

    if threshold is not None:
        maxima_indices = maxima_indices[signal[maxima_indices] > threshold] + 1
        minima_indices = minima_indices[signal[minima_indices] < -threshold] + 1

    return minima_indices, maxima_indices


def identify_pulse_trains(signal):
    """
    Identify Pulse Trains in a Given Signal.

    This function takes an input signal and detects pulse trains within the signal.
    A pulse train is identified as a sequence of values with small intervals between adjacent values.

    Args:
        signal (numpy.ndarray): The input signal.

    Returns:
        pulse_train (list): A list of dictionaries, each containing information about a detected pulse train.
            Each dictionary has the following keys:

            `start`: The index of the first value in the pulse train.

            `end`: The index of the last value in the pulse train.

            `steps`: The number of steps in the pulse train.
    """
    # Error handling for invalid input data
    if not isinstance(signal, np.ndarray):
        raise ValueError("Input signal must be a NumPy array.")

    if signal.size < 1:
        raise ValueError("Input signal must not be empty.")

    # Initialize an empty list to store detected pulse trains.
    pulse_trains = []

    # Initialize a flag to track whether we are within a pulse train.
    walking_flag = 0

    # Set an initial threshold value for pulse train detection.
    threshold = 3.5 * 40

    # Initialize a counter for the number of detected pulse trains.
    pulse_count = 0

    # Check if the signal has more than 2 elements.
    if len(signal) > 2:
        for i in range(len(signal) - 1):
            # Check if the difference between adjacent values is less than the threshold.
            if signal[i + 1] - signal[i] < threshold:
                if walking_flag == 0:
                    # If not already in a pulse train, start a new one.
                    pulse_trains.append({"start": signal[i], "steps": 1})
                    pulse_count += 1
                    walking_flag = 1
                else:
                    # If already in a pulse train, update the number of steps and threshold.
                    pulse_trains[pulse_count - 1]["steps"] += 1
                    threshold = (
                        1.5 * 40
                        + (signal[i] - pulse_trains[pulse_count - 1]["start"])
                        / pulse_trains[pulse_count - 1]["steps"]
                    )
            else:
                if walking_flag == 1:
                    # If leaving a pulse train, record its end and reset threshold.
                    pulse_trains[pulse_count - 1]["end"] = signal[i - 1]
                    walking_flag = 0
                    threshold = 3.5 * 40

    if walking_flag == 1:
        if signal[-1] - signal[-2] < threshold:
            # If still in a pulse train at the end, record its end and update steps.
            pulse_trains[-1]["end"] = signal[-1]
            pulse_trains[-1]["steps"] += 1
        else:
            # If leaving a pulse train at the end, record its end.
            pulse_trains[-1]["end"] = signal[-2]

    return pulse_trains


def convert_pulse_train_to_array(pulse_train_list):
    """
    Convert a List of Pulse Train Dictionaries to a 2D Array.

    This function takes a list of pulse train dictionaries and converts it into a 2D array.
    Each dictionary is expected to have keys 'start' and 'end', and the function creates an array
    where each row corresponds to a dictionary with the 'start' value in the first column and the
    'end' value in the second column.

    Args:
        pulse_train_list (list): A list of dictionaries containing pulse train information.

    Returns:
        array_representation(numpy.ndarray): A 2D array where each row represents a pulse train with the 'start' value
                                            in the first column and the 'end' value in the second column.
    """
    # Error handling for invalid input data
    if not isinstance(pulse_train_list, list):
        raise ValueError("Input should be a list of pulse train dictionaries.")

    # Check if the list is empty
    if not pulse_train_list:
        raise ValueError("Input list is empty.")

    # Check that each element in the list is a dictionary with the expected keys
    for pulse_train in pulse_train_list:
        if not isinstance(pulse_train, dict):
            raise ValueError("Each element in the list should be a dictionary.")
        if "start" not in pulse_train or "end" not in pulse_train:
            raise ValueError("Each dictionary should contain 'start' and 'end' keys.")

    # Initialize a 2D array with the same number of rows as pulse train dictionaries and 2 columns.
    array_representation = np.zeros((len(pulse_train_list), 2), dtype=np.uint64)

    # Iterate through the list of pulse train dictionaries.
    for i, pulse_train_dict in enumerate(pulse_train_list):
        array_representation[i, 0] = pulse_train_dict["start"]
        array_representation[i, 1] = pulse_train_dict["end"]

    return array_representation


def find_interval_intersection(set_a, set_b):
    """
    Find the Intersection of Two Sets of Intervals.

    Given two sets of intervals, this function computes their intersection and returns a new set
    of intervals representing the overlapping regions.

    Args:
        set_a (numpy.ndarray): The first set of intervals, where each row represents an interval with two values
            indicating the start and end points.
        set_b (numpy.ndarray): The second set of intervals, with the same structure as `set_a`.

    Returns:
        intersection_intervals (numpy.ndarray): A new set of intervals representing the intersection of intervals from `set_a` and `set_b`.
    """
    # Error handling for invalid input data
    if not isinstance(set_a, np.ndarray) or not isinstance(set_b, np.ndarray):
        raise ValueError("Both input sets should be NumPy arrays.")

    # Check if the input sets have the correct structure (two columns)
    if set_a.shape[1] != 2 or set_b.shape[1] != 2:
        raise ValueError(
            "Input sets should have two columns, indicating start and end points."
        )

    # Get the number of intervals in each set.
    num_intervals_a = set_a.shape[0]
    num_intervals_b = set_b.shape[0]

    # Initialize an empty list to store the intersection intervals.
    intersection_intervals = []

    # If either set of intervals is empty, return an empty array.
    if num_intervals_a == 0 or num_intervals_b == 0:
        return np.array(intersection_intervals)

    # Initialize indices and state variables for set_a and set_b traversal.
    index_a = 0
    index_b = 0
    state = 3

    # Traverse both sets of intervals and compute their intersection.
    while index_a < num_intervals_a and index_b < num_intervals_b:
        if state == 1:
            if set_a[index_a, 1] < set_b[index_b, 0]:
                index_a += 1
                state = 3
            elif set_a[index_a, 1] < set_b[index_b, 1]:
                intersection_intervals.append([set_b[index_b, 0], set_a[index_a, 1]])
                index_a += 1
                state = 2
            else:
                intersection_intervals.append(set_b[index_b, :])
                index_b += 1
        elif state == 2:
            if set_b[index_b, 1] < set_a[index_a, 0]:
                index_b += 1
                state = 3
            elif set_b[index_b, 1] < set_a[index_a, 1]:
                intersection_intervals.append([set_a[index_a, 0], set_b[index_b, 1]])
                index_b += 1
                state = 1
            else:
                intersection_intervals.append(set_a[index_a, :])
                index_a += 1
        elif state == 3:
            if set_a[index_a, 0] < set_b[index_b, 0]:
                state = 1
            else:
                state = 2

    return np.array(intersection_intervals)


def organize_and_pack_results(walking_periods, peak_steps):
    """Organize and Pack Walking Results with Associated Peak Steps.

    Given lists of walking periods and peak step indices, this function organizes and packs the results
    into a more structured format. It calculates the number of steps in each walking period, associates
    peak steps with their corresponding walking periods, and extends the duration of walking periods based
    on step time. The function also checks for overlapping walking periods and merges them.

    Args:
        walking_periods (list): List of tuples representing walking periods, where each tuple contains the start and end indices.
        peak_steps (list): List of peak step indices.

    Returns:
        organized_results (list): A list of dictionaries representing organized walking results, each dictionary contains:

                - 'start': Start index of the walking period.

                - 'end': End index of the walking period.

                - 'steps': Number of steps within the walking period.

                - 'mid_swing': List of peak step indices within the walking period.

        all_mid_swing (list): A list of sorted peak step indices across all walking periods.
    """
    # Calculate the number of walking periods.
    num_periods = len(walking_periods)

    # Initialize a list of dictionaries to store organized walking results.
    organized_results = [
        {
            "start": walking_periods[i][0],
            "end": walking_periods[i][1],
            "steps": 0,
            "mid_swing": [],
        }
        for i in range(num_periods)
    ]

    # Initialize a list to store all peak step indices.
    all_mid_swing = []

    # Iterate through each walking period.
    for i in range(num_periods):
        # Find peak steps within the current walking period.
        steps_within_period = [
            p
            for p in peak_steps
            if organized_results[i]["start"] <= p <= organized_results[i]["end"]
        ]

        # Calculate the number of steps within the walking period.
        organized_results[i]["steps"] = len(steps_within_period)

        # Store the peak step indices within the walking period.
        organized_results[i]["mid_swing"] = steps_within_period

        # Add peak step indices to the list of all peak step indices.
        all_mid_swing.extend(steps_within_period)

        # Calculate step time based on detected peak steps
        if len(steps_within_period) > 2:
            step_time = sum(
                [
                    steps_within_period[j + 1] - steps_within_period[j]
                    for j in range(len(steps_within_period) - 1)
                ]
            ) / (len(steps_within_period) - 1)
            organized_results[i]["start"] = int(
                organized_results[i]["start"] - 1.5 * step_time / 2
            )
            organized_results[i]["end"] = int(
                organized_results[i]["end"] + 1.5 * step_time / 2
            )

    # Sort all peak step indices.
    all_mid_swing.sort()

    # Check for overlapping walking periods and merge them
    i = 0
    while i < num_periods - 1:
        if organized_results[i]["end"] >= organized_results[i + 1]["start"]:
            organized_results[i]["end"] = organized_results[i + 1]["end"]
            organized_results[i]["steps"] += organized_results[i + 1]["steps"]
            organized_results[i]["mid_swing"].extend(
                organized_results[i + 1]["mid_swing"]
            )
            organized_results.pop(i + 1)
            num_periods -= 1
        else:
            i += 1

    return organized_results, all_mid_swing


def max_peaks_between_zc(input_signal):
    """
    Find peaks and their locations from the vector input_signal between zero crossings.

    Args:
        input_signal (numpy.ndarray): Input column vector.

    Returns:
        pks (numpy.ndarray): Signed max/min values between zero crossings.
        ipks (numpy.ndarray): Locations of the peaks in the original vector.
    """
    # Error handling for invalid input data
    if input_signal.shape[0] == 1:
        raise ValueError("X must be a column vector")
    if input_signal.size != len(input_signal):
        raise ValueError("X must be a column vector")

    # Flatten the input vector to ensure it's 1D.
    input_signal = input_signal.flatten()

    # Find the locations of zero crossings in the input vector.
    zero_crossings_locations = (
        np.where(np.abs(np.diff(np.sign(input_signal))) == 2)[0] + 1
    )

    # Calculate the number of peaks.
    number_of_peaks = len(zero_crossings_locations) - 1

    def imax(input_signal):
        return np.argmax(input_signal)

    # Find the indices of the maximum values within each peak region.
    ipk = np.array(
        [
            imax(
                np.abs(
                    input_signal[
                        zero_crossings_locations[i] : zero_crossings_locations[i + 1]
                    ]
                )
            )
            for i in range(number_of_peaks)
        ]
    )
    ipks = zero_crossings_locations[:number_of_peaks] + ipk
    ipks = ipks + 1

    # Retrieve the signed max/min values at the peak locations.
    pks = input_signal[ipks - 1]

    return pks, ipks


def signal_decomposition_algorithm(
    vertical_accelerarion_data, initial_sampling_frequency=100
):
    """
    Perform the Signal Decomposition algorithm on accelerometer data.

    Args:
        vertical_accelerarion_data (numpy.ndarray): Vertical Acceleration data.
        initial_sampling_frequency (float): Sampling frequency of the data.

    Returns:
        IC_seconds (numpy.ndarray): Detected IC (Initial Contact) timings in seconds.
        FC_seconds (numpy.ndarray): Detected FC (Foot-off Contact) timings in seconds.
    """
    # Error handling for invalid input data
    if not isinstance(vertical_accelerarion_data, np.ndarray):
        raise ValueError("vertical_acceleration_data must be a numpy.ndarray")

    if len(vertical_accelerarion_data.shape) < 1:
        raise ValueError("vertical_acceleration_data must have at least one dimension")

    if (
        not isinstance(initial_sampling_frequency, (int, float))
        or initial_sampling_frequency <= 0
    ):
        raise ValueError("The initial sampling frequency must be a positive float.")

    # Define the target sampling frequency for processing.
    target_sampling_frequency = 40

    # Resample and interpolate the vertical acceleration data to the target sampling frequency.
    smoothed_vertical_accelerarion_data = resample_interpolate(
        vertical_accelerarion_data,
        initial_sampling_frequency,
        target_sampling_frequency,
    )

    # Load filtering coefficients from a .mat file
    filtering_file = scipy.io.loadmat(mat_filter_coefficients_file)
    num = filtering_file["Num"][0, :]
    width_of_pad = 10000 * len(num)
    smoothed_vertical_accelerarion_data_padded = np.pad(
        smoothed_vertical_accelerarion_data, width_of_pad, mode="wrap"
    )

    # Remove 40Hz drift from the filtered data
    drift_removed_acceleration = highpass_filter(
        signal=smoothed_vertical_accelerarion_data_padded,
        sampling_frequency=target_sampling_frequency,
        method="iir",
    )

    # Filter data using the fir low-pass filter
    detrended_vertical_acceleration_signal = lowpass_filter(
        drift_removed_acceleration, method="fir"
    )

    # Remove the padding from the detrended signal
    detrended_vertical_acceleration_signal_lpf_rmzp = (
        detrended_vertical_acceleration_signal[
            width_of_pad
            - 1 : len(detrended_vertical_acceleration_signal)
            - width_of_pad
        ]
    )

    # Integrate the detrended acceleration signal
    det_ver_acc_sig_LPInt = (
        scipy.integrate.cumulative_trapezoid(
            detrended_vertical_acceleration_signal_lpf_rmzp, initial="0"
        )
        / target_sampling_frequency
    )

    # Perform the continuous wavelet transform on the filtered acceleration data
    smoothed_wavelet_result = apply_continuous_wavelet_transform(
        det_ver_acc_sig_LPInt,
        scales=9,
        desired_scale=9,
        wavelet="gaus2",
        sampling_frequency=target_sampling_frequency,
    )

    # Center the wavelet result around zero
    smoothed_wavelet_result = smoothed_wavelet_result - np.mean(smoothed_wavelet_result)
    smoothed_wavelet_result = np.array(smoothed_wavelet_result)

    # Apply max_peaks_between_zc funtion to find peaks and their locations.
    pks1, ipks1 = max_peaks_between_zc(smoothed_wavelet_result.T)

    # Calculate indx1 (logical indices of negative elements)
    indx1 = pks1 < 0

    # Extract IC (indices of negative peaks)
    indices_of_negative_peaks = ipks1[indx1]

    # Convert IC to seconds
    IC_seconds = indices_of_negative_peaks / target_sampling_frequency

    # Apply continuous wavelet transform
    accVLPIntCwt2 = apply_continuous_wavelet_transform(
        smoothed_wavelet_result,
        scales=9,
        desired_scale=9,
        wavelet="gaus2",
        sampling_frequency=target_sampling_frequency,
    )

    # Center the wavelet result around zero
    accVLPIntCwt2 = accVLPIntCwt2 - np.mean(accVLPIntCwt2)
    accVLPIntCwt2 = np.array(accVLPIntCwt2)

    # Apply max_peaks_between_zc funtion to find peaks and their locations.
    pks2, ipks2 = max_peaks_between_zc(accVLPIntCwt2)

    # Calculate indx1 (logical indices of negative elements)
    indx2 = pks2 > 0

    # Extract IC (indices of negative peaks)
    final_contact = ipks2[indx2]

    # Extract Foot-off Contact (FC) timings in seconds
    FC_seconds = final_contact / target_sampling_frequency

    return IC_seconds, FC_seconds<|MERGE_RESOLUTION|>--- conflicted
+++ resolved
@@ -98,13 +98,9 @@
 
     Args:
         signal (numpy.ndarray): The input signal to be filtered.
-<<<<<<< HEAD
         method (str): The filter method to use ("savgol", "butter", or "fir").
         param (**kwargs): Additional keyword arguments specific to the Savitzky-Golay filter method.
-=======
-        method (str): The filter method to use ("savgol", "butter", or "fir").  Default is "savgol".
-        **kwargs: Additional keyword arguments specific to the chosen filter method.
->>>>>>> a8b70802
+
 
     Returns:
         filt_signal (numpy.ndarray): The filtered signal.
@@ -245,8 +241,6 @@
         # Define filter coefficients based on your specific requirements
         pass
 
-<<<<<<< HEAD
-=======
     # Define the denominator coefficients as [1.0] to perform FIR filtering
     denominator_coefficient = np.array(
         [
@@ -260,7 +254,7 @@
     )
 
     # Return the filtered signal
->>>>>>> a8b70802
+
     return filtered_signal
 
 
